--- conflicted
+++ resolved
@@ -81,12 +81,8 @@
     end
   end
 
-<<<<<<< HEAD
-  test "get_bucket", context do
-    pid = context[:pid]
-
-=======
-  test "count_hit, handles race condition" do
+  test "count_hit, handles race condition", context do
+    pid = context[:pid]
     {:ok, agent} = Agent.start_link(fn -> 0 end)
 
     with_mock Redix,
@@ -101,13 +97,13 @@
         _r, args when length(args) == 4 ->
           {:ok, ["OK", "QUEUED", "QUEUED", [1, 0]]}
       end do
-      assert {:ok, 1} == Hammer.Backend.Redis.count_hit({1, "one"}, 123)
-      assert called(Redix.command(@fake_redix, ["EXISTS", "Hammer:Redis:one:1"]))
+      assert {:ok, 1} == Hammer.Backend.Redis.count_hit(pid, {1, "one"}, 123)
+      assert called(Redix.command(:_, ["EXISTS", "Hammer:Redis:one:1"]))
 
       # First attempt.
-      assert called(Redix.command(@fake_redix, ["WATCH", "Hammer:Redis:Buckets:one"]))
-      assert called(
-               Redix.pipeline(@fake_redix, [
+      assert called(Redix.command(:_, ["WATCH", "Hammer:Redis:Buckets:one"]))
+      assert called(
+               Redix.pipeline(:_, [
                  ["MULTI"],
                  [
                    "HMSET",
@@ -144,7 +140,7 @@
 
       # Second attempt.
       assert called(
-               Redix.pipeline(@fake_redix, [
+               Redix.pipeline(:_, [
                  ["MULTI"],
                  ["HINCRBY", "Hammer:Redis:one:1", "count", 1],
                  ["HSET", "Hammer:Redis:one:1", "updated", 123],
@@ -156,8 +152,8 @@
     :ok = Agent.stop(agent)
   end
 
-  test "get_bucket" do
->>>>>>> 03ca4420
+  test "get_bucket", context do
+    pid = context[:pid]
     with_mock Redix, command: fn _r, _c -> {:ok, [1, "one", "2", "3", "4"]} end do
       assert {:ok, {{1, "one"}, 2, 3, 4}} == Hammer.Backend.Redis.get_bucket(pid, {1, "one"})
 
