defmodule HammerBackendRedisTest do
  use ExUnit.Case
<<<<<<< HEAD
  import Mock
  alias Hammer.Backend.Redis

  setup _context do
    with_mock Redix, start_link: fn _c -> {:ok, 1} end do
      {:ok, pid} = Redis.start_link(expiry_ms: 60_000)
      {:ok, [pid: pid]}
    end
  end

  test "count_hit, first", context do
    pid = context[:pid]

    with_mock Redix,
      command: fn
        _r, ["WATCH", _] -> {:ok, "OK"}
        _r, ["EXISTS", _] -> {:ok, 0}
      end,
      pipeline: fn _r, _c ->
        {:ok, ["OK", "QUEUED", "QUEUED", "QUEUED", "QUEUED", ["OK", 1, 1, 1]]}
      end do
      assert {:ok, 1} == Redis.count_hit(pid, {1, "one"}, 123)
      assert called(Redix.command(:_, ["EXISTS", "Hammer:Redis:one:1"]))

      assert called(
               Redix.pipeline(:_, [
                 ["MULTI"],
                 [
                   "HMSET",
                   "Hammer:Redis:one:1",
                   "bucket",
                   1,
                   "id",
                   "one",
                   "count",
                   1,
                   "created",
                   123,
                   "updated",
                   123
                 ],
                 [
                   "SADD",
                   "Hammer:Redis:Buckets:one",
                   "Hammer:Redis:one:1"
                 ],
                 [
                   "EXPIRE",
                   "Hammer:Redis:one:1",
                   61
                 ],
                 [
                   "EXPIRE",
                   "Hammer:Redis:Buckets:one",
                   61
                 ],
                 ["EXEC"]
               ])
             )
    end
  end

  test "count_hit, first, with custom increment", context do
    pid = context[:pid]

    with_mock Redix,
      command: fn
        _r, ["WATCH", _] -> {:ok, "OK"}
        _r, ["EXISTS", _] -> {:ok, 0}
      end,
      pipeline: fn _r, _c ->
        {:ok, ["OK", "QUEUED", "QUEUED", "QUEUED", "QUEUED", ["OK", 1, 1, 1]]}
      end do
      assert {:ok, 21} == Redis.count_hit(pid, {1, "one"}, 123, 21)
      assert called(Redix.command(:_, ["EXISTS", "Hammer:Redis:one:1"]))

      assert called(
               Redix.pipeline(:_, [
                 ["MULTI"],
                 [
                   "HMSET",
                   "Hammer:Redis:one:1",
                   "bucket",
                   1,
                   "id",
                   "one",
                   "count",
                   # Increment
                   21,
                   "created",
                   123,
                   "updated",
                   123
                 ],
                 [
                   "SADD",
                   "Hammer:Redis:Buckets:one",
                   "Hammer:Redis:one:1"
                 ],
                 [
                   "EXPIRE",
                   "Hammer:Redis:one:1",
                   61
                 ],
                 [
                   "EXPIRE",
                   "Hammer:Redis:Buckets:one",
                   61
                 ],
                 ["EXEC"]
               ])
             )
    end
  end

  test "count_hit, after", context do
    pid = context[:pid]

    with_mock Redix,
      command: fn _r, _c -> {:ok, 1} end,
      pipeline: fn _r, _c -> {:ok, ["OK", "QUEUED", "QUEUED", [42, 0]]} end do
      assert {:ok, 42} == Redis.count_hit(pid, {1, "one"}, 123)
      assert called(Redix.command(:_, ["EXISTS", "Hammer:Redis:one:1"]))

      assert called(
               Redix.pipeline(:_, [
                 ["MULTI"],
                 ["HINCRBY", "Hammer:Redis:one:1", "count", 1],
                 ["HSET", "Hammer:Redis:one:1", "updated", 123],
                 ["EXEC"]
               ])
             )
    end
  end

  test "count_hit, after, with custom increment", context do
    pid = context[:pid]

    with_mock Redix,
      command: fn _r, _c -> {:ok, 1} end,
      pipeline: fn _r, _c -> {:ok, ["OK", "QUEUED", "QUEUED", [42, 0]]} end do
      assert {:ok, 42} == Redis.count_hit(pid, {1, "one"}, 123, 21)
      assert called(Redix.command(:_, ["EXISTS", "Hammer:Redis:one:1"]))

      assert called(
               Redix.pipeline(:_, [
                 ["MULTI"],
                 # Increment
                 ["HINCRBY", "Hammer:Redis:one:1", "count", 21],
                 ["HSET", "Hammer:Redis:one:1", "updated", 123],
                 ["EXEC"]
               ])
             )
    end
  end

  test "count_hit, handles race condition", context do
    pid = context[:pid]
    {:ok, agent} = Agent.start_link(fn -> 0 end)

    with_mock Redix,
      command: fn
        _r, ["WATCH", _] -> {:ok, "OK"}
        _r, ["EXISTS", _] -> {:ok, Agent.get_and_update(agent, fn c -> {c, 1} end)}
      end,
      pipeline: fn
        _r, args when length(args) == 6 ->
          {:ok, ["OK", "QUEUED", "QUEUED", "QUEUED", "QUEUED", nil]}

        _r, args when length(args) == 4 ->
          {:ok, ["OK", "QUEUED", "QUEUED", [1, 0]]}
      end do
      assert {:ok, 1} == Redis.count_hit(pid, {1, "one"}, 123)
      assert called(Redix.command(:_, ["EXISTS", "Hammer:Redis:one:1"]))

      # First attempt.
      assert called(Redix.command(:_, ["WATCH", "Hammer:Redis:Buckets:one"]))

      assert called(
               Redix.pipeline(:_, [
                 ["MULTI"],
                 [
                   "HMSET",
                   "Hammer:Redis:one:1",
                   "bucket",
                   1,
                   "id",
                   "one",
                   "count",
                   1,
                   "created",
                   123,
                   "updated",
                   123
                 ],
                 [
                   "SADD",
                   "Hammer:Redis:Buckets:one",
                   "Hammer:Redis:one:1"
                 ],
                 [
                   "EXPIRE",
                   "Hammer:Redis:one:1",
                   61
                 ],
                 [
                   "EXPIRE",
                   "Hammer:Redis:Buckets:one",
                   61
                 ],
                 ["EXEC"]
               ])
             )

      # Second attempt.
      assert called(
               Redix.pipeline(:_, [
                 ["MULTI"],
                 ["HINCRBY", "Hammer:Redis:one:1", "count", 1],
                 ["HSET", "Hammer:Redis:one:1", "updated", 123],
                 ["EXEC"]
               ])
             )
    end
=======

  setup do
    {Hammer.Backend.Redis, config} = Application.get_env(:hammer, :backend)
    {:ok, pid} = Hammer.Backend.Redis.start_link(config)
    %{redix: redix} = :sys.get_state(pid)

    assert {:ok, "OK"} = Redix.command(redix, ["FLUSHALL"])
    {:ok, [pid: pid, redix: redix]}
  end

  test "count_hit, insert", %{pid: pid, redix: redix} do
    bucket = 1
    id = "one"
    bucket_key = {bucket, id}
    now = 123
    now_str = now |> Integer.to_string()

    assert {:ok, 0} = Redix.command(redix, ["EXISTS", make_redis_key(bucket_key)])
    assert {:ok, 1} == Hammer.Backend.Redis.count_hit(pid, bucket_key, now)
    assert {:ok, 1} = Redix.command(redix, ["EXISTS", make_redis_key(bucket_key)])

    assert {:ok, ["count", "1", "created", ^now_str, "updated", ^now_str]} =
             Redix.command(redix, ["HGETALL", make_redis_key(bucket_key)])
  end

  test "count_hit, insert, with custom increment", %{pid: pid, redix: redix} do
    bucket = 1
    id = "one"
    bucket_key = {bucket, id}
    now = 123
    now_str = now |> Integer.to_string()
    inc = Enum.random(1..100)
    inc_str = inc |> Integer.to_string()

    assert {:ok, inc} == Hammer.Backend.Redis.count_hit(pid, bucket_key, now, inc)
    assert {:ok, 1} = Redix.command(redix, ["EXISTS", make_redis_key(bucket_key)])

    assert {:ok, ["count", ^inc_str, "created", ^now_str, "updated", ^now_str]} =
             Redix.command(redix, ["HGETALL", make_redis_key(bucket_key)])
  end

  test "count_hit, update", %{pid: pid, redix: redix} do
    # 1. set-up
    bucket = 1
    id = "one"
    bucket_key = {bucket, id}
    now_before = 123
    now_before_str = now_before |> Integer.to_string()
    now_after = 456
    now_after_str = now_after |> Integer.to_string()

    assert {:ok, 1} == Hammer.Backend.Redis.count_hit(pid, bucket_key, now_before)
    assert {:ok, 1} = Redix.command(redix, ["EXISTS", make_redis_key(bucket_key)])

    # 2. function call under test: count == 2
    assert {:ok, 2} == Hammer.Backend.Redis.count_hit(pid, bucket_key, now_after)
    assert {:ok, 1} = Redix.command(redix, ["EXISTS", make_redis_key(bucket_key)])

    assert {:ok, ["count", "2", "created", ^now_before_str, "updated", ^now_after_str]} =
             Redix.command(redix, ["HGETALL", make_redis_key(bucket_key)])
  end

  test "get_bucket", %{pid: pid} do
    # 1. set-up
    bucket = 1
    id = "one"
    bucket_key = {bucket, id}

    now_before = 123
    inc_before = Enum.random(1..100)

    now_after = 456
    inc_after = Enum.random(1..100)

    inc_total = inc_before + inc_after

    assert {:ok, ^inc_before} =
             Hammer.Backend.Redis.count_hit(pid, bucket_key, now_before, inc_before)

    assert {:ok, ^inc_total} =
             Hammer.Backend.Redis.count_hit(pid, bucket_key, now_after, inc_after)

    # 2. function call under test
    assert {:ok, {^bucket_key, ^inc_total, ^now_before, ^now_after}} =
             Hammer.Backend.Redis.get_bucket(pid, bucket_key)
  end

  test "delete buckets", %{pid: pid, redix: redix} do
    bucket = 1
    id = "one"
    bucket_key = {bucket, id}
    now = 123
>>>>>>> dbe58f10

    {:ok, _} = Hammer.Backend.Redis.count_hit(pid, bucket_key, now, 1)
    assert {:ok, 1} = Hammer.Backend.Redis.delete_buckets(pid, id)
    assert {:ok, []} = Redix.command(redix, ["KEYS", "*"])
  end

<<<<<<< HEAD
  test "count_hit, too many attempts when trying to create bucket", context do
    pid = context[:pid]

    with_mock Redix,
      command: fn
        _r, ["WATCH", _] -> {:ok, "OK"}
        _r, ["EXISTS", _] -> {:ok, 0}
      end,
      pipeline: fn _r, _c ->
        {:ok, ["OK", "QUEUED", "QUEUED", "QUEUED", "QUEUED", nil]}
      end do
      assert {:error, :count_hit_too_many_attemps} ==
               Redis.count_hit(pid, {1, "one"}, 123, 21)
    end
  end

  test "get_bucket", context do
    pid = context[:pid]

    with_mock Redix, command: fn _r, _c -> {:ok, [1, "one", "2", "3", "4"]} end do
      assert {:ok, {{1, "one"}, 2, 3, 4}} == Redis.get_bucket(pid, {1, "one"})

      assert called(
               Redix.command(:_, [
                 "HMGET",
                 "Hammer:Redis:one:1",
                 "bucket",
                 "id",
                 "count",
                 "created",
                 "updated"
               ])
             )
    end

    with_mock Redix, command: fn _r, _c -> {:ok, [nil, nil, nil, nil, nil]} end do
      assert {:ok, nil} == Redis.get_bucket(pid, {1, "one"})

      assert called(
               Redix.command(:_, [
                 "HMGET",
                 "Hammer:Redis:one:1",
                 "bucket",
                 "id",
                 "count",
                 "created",
                 "updated"
               ])
             )
=======
  test "delete buckets with no keys matching", %{pid: pid, redix: redix} do
    id = "one"
    now = 123

    for bucket <- 1..10 do
      bucket_key = {bucket, id}
      {:ok, _} = Hammer.Backend.Redis.count_hit(pid, bucket_key, now, 1)
    end

    assert {:ok, 0} = Hammer.Backend.Redis.delete_buckets(pid, "foobar")

    # Previous keys remain untouched
    {:ok, keys} = Redix.command(redix, ["KEYS", "*"])
    assert 10 == length(keys)
  end

  test "delete buckets when many buckets exist", %{pid: pid, redix: redix} do
    id = "one"
    now = 123

    for bucket <- 1..1000 do
      bucket_key = {bucket, id}
      {:ok, _} = Hammer.Backend.Redis.count_hit(pid, bucket_key, now, 1)
>>>>>>> dbe58f10
    end

    assert {:ok, 1_000} = Hammer.Backend.Redis.delete_buckets(pid, id)
    assert {:ok, []} = Redix.command(redix, ["KEYS", "*"])
  end

<<<<<<< HEAD
  test "delete buckets", context do
    pid = context[:pid]

    with_mock Redix,
      command: fn _r, _c -> {:ok, ["a", "b"]} end,
      pipeline: fn _r, _c -> {:ok, ["OK", "QUEUED", "QUEUED", [2, 2]]} end do
      assert {:ok, 2} = Redis.delete_buckets(pid, "one")
      assert called(Redix.command(:_, ["SMEMBERS", "Hammer:Redis:Buckets:one"]))

      assert called(
               Redix.pipeline(:_, [
                 ["MULTI"],
                 ["DEL", "a", "b"],
                 ["DEL", "Hammer:Redis:Buckets:one"],
                 ["EXEC"]
               ])
             )
=======
  test "delete buckets when scan returns empty list but valid cursor", %{pid: pid, redix: redix} do
    # By writing only one key to the keyspace, most iterations of the SCAN call
    # will return a valid cursor but an empty list. The valid cursor should
    # make the delete_buckets call iterate until the intended key is found
    now = 123
    id = "one"
    bucket_key = {1, id}
    {:ok, _} = Hammer.Backend.Redis.count_hit(pid, bucket_key, now, 1)

    another_id = "another"

    for bucket <- 1..1000 do
      bucket_key = {bucket, another_id}
      {:ok, _} = Hammer.Backend.Redis.count_hit(pid, bucket_key, now, 1)
>>>>>>> dbe58f10
    end

    assert {:ok, 1} = Hammer.Backend.Redis.delete_buckets(pid, id)
    {:ok, keys} = Redix.command(redix, ["KEYS", "*"])
    assert 1_000 == length(keys)
  end

  defp make_redis_key({bucket, id}) do
    "Hammer:Redis:#{id}:#{bucket}"
  end
end<|MERGE_RESOLUTION|>--- conflicted
+++ resolved
@@ -1,231 +1,5 @@
 defmodule HammerBackendRedisTest do
   use ExUnit.Case
-<<<<<<< HEAD
-  import Mock
-  alias Hammer.Backend.Redis
-
-  setup _context do
-    with_mock Redix, start_link: fn _c -> {:ok, 1} end do
-      {:ok, pid} = Redis.start_link(expiry_ms: 60_000)
-      {:ok, [pid: pid]}
-    end
-  end
-
-  test "count_hit, first", context do
-    pid = context[:pid]
-
-    with_mock Redix,
-      command: fn
-        _r, ["WATCH", _] -> {:ok, "OK"}
-        _r, ["EXISTS", _] -> {:ok, 0}
-      end,
-      pipeline: fn _r, _c ->
-        {:ok, ["OK", "QUEUED", "QUEUED", "QUEUED", "QUEUED", ["OK", 1, 1, 1]]}
-      end do
-      assert {:ok, 1} == Redis.count_hit(pid, {1, "one"}, 123)
-      assert called(Redix.command(:_, ["EXISTS", "Hammer:Redis:one:1"]))
-
-      assert called(
-               Redix.pipeline(:_, [
-                 ["MULTI"],
-                 [
-                   "HMSET",
-                   "Hammer:Redis:one:1",
-                   "bucket",
-                   1,
-                   "id",
-                   "one",
-                   "count",
-                   1,
-                   "created",
-                   123,
-                   "updated",
-                   123
-                 ],
-                 [
-                   "SADD",
-                   "Hammer:Redis:Buckets:one",
-                   "Hammer:Redis:one:1"
-                 ],
-                 [
-                   "EXPIRE",
-                   "Hammer:Redis:one:1",
-                   61
-                 ],
-                 [
-                   "EXPIRE",
-                   "Hammer:Redis:Buckets:one",
-                   61
-                 ],
-                 ["EXEC"]
-               ])
-             )
-    end
-  end
-
-  test "count_hit, first, with custom increment", context do
-    pid = context[:pid]
-
-    with_mock Redix,
-      command: fn
-        _r, ["WATCH", _] -> {:ok, "OK"}
-        _r, ["EXISTS", _] -> {:ok, 0}
-      end,
-      pipeline: fn _r, _c ->
-        {:ok, ["OK", "QUEUED", "QUEUED", "QUEUED", "QUEUED", ["OK", 1, 1, 1]]}
-      end do
-      assert {:ok, 21} == Redis.count_hit(pid, {1, "one"}, 123, 21)
-      assert called(Redix.command(:_, ["EXISTS", "Hammer:Redis:one:1"]))
-
-      assert called(
-               Redix.pipeline(:_, [
-                 ["MULTI"],
-                 [
-                   "HMSET",
-                   "Hammer:Redis:one:1",
-                   "bucket",
-                   1,
-                   "id",
-                   "one",
-                   "count",
-                   # Increment
-                   21,
-                   "created",
-                   123,
-                   "updated",
-                   123
-                 ],
-                 [
-                   "SADD",
-                   "Hammer:Redis:Buckets:one",
-                   "Hammer:Redis:one:1"
-                 ],
-                 [
-                   "EXPIRE",
-                   "Hammer:Redis:one:1",
-                   61
-                 ],
-                 [
-                   "EXPIRE",
-                   "Hammer:Redis:Buckets:one",
-                   61
-                 ],
-                 ["EXEC"]
-               ])
-             )
-    end
-  end
-
-  test "count_hit, after", context do
-    pid = context[:pid]
-
-    with_mock Redix,
-      command: fn _r, _c -> {:ok, 1} end,
-      pipeline: fn _r, _c -> {:ok, ["OK", "QUEUED", "QUEUED", [42, 0]]} end do
-      assert {:ok, 42} == Redis.count_hit(pid, {1, "one"}, 123)
-      assert called(Redix.command(:_, ["EXISTS", "Hammer:Redis:one:1"]))
-
-      assert called(
-               Redix.pipeline(:_, [
-                 ["MULTI"],
-                 ["HINCRBY", "Hammer:Redis:one:1", "count", 1],
-                 ["HSET", "Hammer:Redis:one:1", "updated", 123],
-                 ["EXEC"]
-               ])
-             )
-    end
-  end
-
-  test "count_hit, after, with custom increment", context do
-    pid = context[:pid]
-
-    with_mock Redix,
-      command: fn _r, _c -> {:ok, 1} end,
-      pipeline: fn _r, _c -> {:ok, ["OK", "QUEUED", "QUEUED", [42, 0]]} end do
-      assert {:ok, 42} == Redis.count_hit(pid, {1, "one"}, 123, 21)
-      assert called(Redix.command(:_, ["EXISTS", "Hammer:Redis:one:1"]))
-
-      assert called(
-               Redix.pipeline(:_, [
-                 ["MULTI"],
-                 # Increment
-                 ["HINCRBY", "Hammer:Redis:one:1", "count", 21],
-                 ["HSET", "Hammer:Redis:one:1", "updated", 123],
-                 ["EXEC"]
-               ])
-             )
-    end
-  end
-
-  test "count_hit, handles race condition", context do
-    pid = context[:pid]
-    {:ok, agent} = Agent.start_link(fn -> 0 end)
-
-    with_mock Redix,
-      command: fn
-        _r, ["WATCH", _] -> {:ok, "OK"}
-        _r, ["EXISTS", _] -> {:ok, Agent.get_and_update(agent, fn c -> {c, 1} end)}
-      end,
-      pipeline: fn
-        _r, args when length(args) == 6 ->
-          {:ok, ["OK", "QUEUED", "QUEUED", "QUEUED", "QUEUED", nil]}
-
-        _r, args when length(args) == 4 ->
-          {:ok, ["OK", "QUEUED", "QUEUED", [1, 0]]}
-      end do
-      assert {:ok, 1} == Redis.count_hit(pid, {1, "one"}, 123)
-      assert called(Redix.command(:_, ["EXISTS", "Hammer:Redis:one:1"]))
-
-      # First attempt.
-      assert called(Redix.command(:_, ["WATCH", "Hammer:Redis:Buckets:one"]))
-
-      assert called(
-               Redix.pipeline(:_, [
-                 ["MULTI"],
-                 [
-                   "HMSET",
-                   "Hammer:Redis:one:1",
-                   "bucket",
-                   1,
-                   "id",
-                   "one",
-                   "count",
-                   1,
-                   "created",
-                   123,
-                   "updated",
-                   123
-                 ],
-                 [
-                   "SADD",
-                   "Hammer:Redis:Buckets:one",
-                   "Hammer:Redis:one:1"
-                 ],
-                 [
-                   "EXPIRE",
-                   "Hammer:Redis:one:1",
-                   61
-                 ],
-                 [
-                   "EXPIRE",
-                   "Hammer:Redis:Buckets:one",
-                   61
-                 ],
-                 ["EXEC"]
-               ])
-             )
-
-      # Second attempt.
-      assert called(
-               Redix.pipeline(:_, [
-                 ["MULTI"],
-                 ["HINCRBY", "Hammer:Redis:one:1", "count", 1],
-                 ["HSET", "Hammer:Redis:one:1", "updated", 123],
-                 ["EXEC"]
-               ])
-             )
-    end
-=======
 
   setup do
     {Hammer.Backend.Redis, config} = Application.get_env(:hammer, :backend)
@@ -318,64 +92,12 @@
     id = "one"
     bucket_key = {bucket, id}
     now = 123
->>>>>>> dbe58f10
 
     {:ok, _} = Hammer.Backend.Redis.count_hit(pid, bucket_key, now, 1)
     assert {:ok, 1} = Hammer.Backend.Redis.delete_buckets(pid, id)
     assert {:ok, []} = Redix.command(redix, ["KEYS", "*"])
   end
 
-<<<<<<< HEAD
-  test "count_hit, too many attempts when trying to create bucket", context do
-    pid = context[:pid]
-
-    with_mock Redix,
-      command: fn
-        _r, ["WATCH", _] -> {:ok, "OK"}
-        _r, ["EXISTS", _] -> {:ok, 0}
-      end,
-      pipeline: fn _r, _c ->
-        {:ok, ["OK", "QUEUED", "QUEUED", "QUEUED", "QUEUED", nil]}
-      end do
-      assert {:error, :count_hit_too_many_attemps} ==
-               Redis.count_hit(pid, {1, "one"}, 123, 21)
-    end
-  end
-
-  test "get_bucket", context do
-    pid = context[:pid]
-
-    with_mock Redix, command: fn _r, _c -> {:ok, [1, "one", "2", "3", "4"]} end do
-      assert {:ok, {{1, "one"}, 2, 3, 4}} == Redis.get_bucket(pid, {1, "one"})
-
-      assert called(
-               Redix.command(:_, [
-                 "HMGET",
-                 "Hammer:Redis:one:1",
-                 "bucket",
-                 "id",
-                 "count",
-                 "created",
-                 "updated"
-               ])
-             )
-    end
-
-    with_mock Redix, command: fn _r, _c -> {:ok, [nil, nil, nil, nil, nil]} end do
-      assert {:ok, nil} == Redis.get_bucket(pid, {1, "one"})
-
-      assert called(
-               Redix.command(:_, [
-                 "HMGET",
-                 "Hammer:Redis:one:1",
-                 "bucket",
-                 "id",
-                 "count",
-                 "created",
-                 "updated"
-               ])
-             )
-=======
   test "delete buckets with no keys matching", %{pid: pid, redix: redix} do
     id = "one"
     now = 123
@@ -399,32 +121,12 @@
     for bucket <- 1..1000 do
       bucket_key = {bucket, id}
       {:ok, _} = Hammer.Backend.Redis.count_hit(pid, bucket_key, now, 1)
->>>>>>> dbe58f10
     end
 
     assert {:ok, 1_000} = Hammer.Backend.Redis.delete_buckets(pid, id)
     assert {:ok, []} = Redix.command(redix, ["KEYS", "*"])
   end
 
-<<<<<<< HEAD
-  test "delete buckets", context do
-    pid = context[:pid]
-
-    with_mock Redix,
-      command: fn _r, _c -> {:ok, ["a", "b"]} end,
-      pipeline: fn _r, _c -> {:ok, ["OK", "QUEUED", "QUEUED", [2, 2]]} end do
-      assert {:ok, 2} = Redis.delete_buckets(pid, "one")
-      assert called(Redix.command(:_, ["SMEMBERS", "Hammer:Redis:Buckets:one"]))
-
-      assert called(
-               Redix.pipeline(:_, [
-                 ["MULTI"],
-                 ["DEL", "a", "b"],
-                 ["DEL", "Hammer:Redis:Buckets:one"],
-                 ["EXEC"]
-               ])
-             )
-=======
   test "delete buckets when scan returns empty list but valid cursor", %{pid: pid, redix: redix} do
     # By writing only one key to the keyspace, most iterations of the SCAN call
     # will return a valid cursor but an empty list. The valid cursor should
@@ -439,7 +141,6 @@
     for bucket <- 1..1000 do
       bucket_key = {bucket, another_id}
       {:ok, _} = Hammer.Backend.Redis.count_hit(pid, bucket_key, now, 1)
->>>>>>> dbe58f10
     end
 
     assert {:ok, 1} = Hammer.Backend.Redis.delete_buckets(pid, id)
