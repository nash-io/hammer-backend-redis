# This file is responsible for configuring your application
# and its dependencies with the aid of the Mix.Config module.
<<<<<<< HEAD
import Config
=======
use Mix.Config
>>>>>>> dbe58f10

config :hammer,
  backend: {Hammer.Backend.Redis, [
    expiry_ms: 60_000 * 60 * 2,
    delete_buckets_timeout: 5000,
    redix_config: [host: "localhost", port: 6379]
  ]}
# This configuration is loaded before any dependency and is restricted
# to this project. If another project depends on this project, this
# file won't be loaded nor affect the parent project. For this reason,
# if you want to provide default values for your application for
# 3rd-party users, it should be done in your "mix.exs" file.

# You can configure for your application as:
#
#     config :hammer_backend_redis, key: :value
#
# And access this configuration in your application as:
#
#     Application.get_env(:hammer_backend_redis, :key)
#
# Or configure a 3rd-party app:
#
#     config :logger, level: :info
#

# It is also possible to import configuration files, relative to this
# directory. For example, you can emulate configuration per environment
# by uncommenting the line below and defining dev.exs, test.exs and such.
# Configuration from the imported file will override the ones defined
# here (which is why it is important to import them last).
#
if Mix.env == :test do
  import_config "#{Mix.env}.exs"
end<|MERGE_RESOLUTION|>--- conflicted
+++ resolved
@@ -1,10 +1,6 @@
 # This file is responsible for configuring your application
 # and its dependencies with the aid of the Mix.Config module.
-<<<<<<< HEAD
 import Config
-=======
-use Mix.Config
->>>>>>> dbe58f10
 
 config :hammer,
   backend: {Hammer.Backend.Redis, [
